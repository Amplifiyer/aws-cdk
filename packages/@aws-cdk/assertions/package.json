--- conflicted
+++ resolved
@@ -65,15 +65,9 @@
     "@aws-cdk/cdk-build-tools": "0.0.0",
     "@aws-cdk/pkglint": "0.0.0",
     "@types/fs-extra": "^9.0.13",
-<<<<<<< HEAD
     "@types/jest": "^27.4.0",
-    "constructs": "^3.3.69",
+    "constructs": "^10.0.0",
     "jest": "^27.4.7",
-=======
-    "@types/jest": "^27.0.3",
-    "constructs": "^10.0.0",
-    "jest": "^27.4.5",
->>>>>>> 24a1cbe6
     "ts-jest": "^27.1.2"
   },
   "dependencies": {
