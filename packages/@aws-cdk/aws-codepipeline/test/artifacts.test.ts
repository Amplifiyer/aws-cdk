<<<<<<< HEAD
import '@aws-cdk/assert-internal/jest';
=======
import { expect, haveResourceLike, SynthUtils } from '@aws-cdk/assert-internal';
>>>>>>> 1e54fb92
import * as cdk from '@aws-cdk/core';
import * as codepipeline from '../lib';
import { FakeBuildAction } from './fake-build-action';
import { FakeSourceAction } from './fake-source-action';

/* eslint-disable quote-props */

describe('artifacts', () => {
  describe('Artifacts in CodePipeline', () => {
    test('cannot be created with an empty name', () => {
      expect(() => new codepipeline.Artifact('')).toThrow(/Artifact name must match regular expression/);


    });

    test('without a name, when used as an input without being used as an output first - should fail validation', () => {
      const stack = new cdk.Stack();
      const sourceOutput = new codepipeline.Artifact();
      const pipeline = new codepipeline.Pipeline(stack, 'Pipeline', {
        stages: [
          {
            stageName: 'Source',
            actions: [
              new FakeSourceAction({
                actionName: 'Source',
                output: sourceOutput,
              }),
            ],
          },
          {
            stageName: 'Build',
            actions: [
              new FakeBuildAction({
                actionName: 'Build',
                input: new codepipeline.Artifact(),
              }),
            ],
          },
        ],
      });

      // synthesize - this is where names for artifact without names are allocated
      SynthUtils.synthesize(stack, { skipValidation: true });

      const errors = pipeline.node.validate();

      expect(errors.length).toEqual(1);
      const error = errors[0];
<<<<<<< HEAD
      expect(error.source).toEqual(pipeline);
      expect(error.message).toEqual("Action 'Build' is using an unnamed input Artifact, which is not being produced in this pipeline");

=======
      test.equal(error, "Action 'Build' is using an unnamed input Artifact, which is not being produced in this pipeline");
>>>>>>> 1e54fb92

    });

    test('with a name, when used as an input without being used as an output first - should fail validation', () => {
      const stack = new cdk.Stack();
      const sourceOutput = new codepipeline.Artifact();
      const pipeline = new codepipeline.Pipeline(stack, 'Pipeline', {
        stages: [
          {
            stageName: 'Source',
            actions: [
              new FakeSourceAction({
                actionName: 'Source',
                output: sourceOutput,
              }),
            ],
          },
          {
            stageName: 'Build',
            actions: [
              new FakeBuildAction({
                actionName: 'Build',
                input: new codepipeline.Artifact('named'),
              }),
            ],
          },
        ],
      });

      const errors = pipeline.node.validate();

      expect(errors.length).toEqual(1);
      const error = errors[0];
<<<<<<< HEAD
      expect(error.source).toEqual(pipeline);
      expect(error.message).toEqual("Action 'Build' is using input Artifact 'named', which is not being produced in this pipeline");
=======
      test.equal(error, "Action 'Build' is using input Artifact 'named', which is not being produced in this pipeline");
>>>>>>> 1e54fb92


    });

    test('without a name, when used as an output multiple times - should fail validation', () => {
      const stack = new cdk.Stack();
      const sourceOutput = new codepipeline.Artifact();
      const pipeline = new codepipeline.Pipeline(stack, 'Pipeline', {
        stages: [
          {
            stageName: 'Source',
            actions: [
              new FakeSourceAction({
                actionName: 'Source',
                output: sourceOutput,
              }),
            ],
          },
          {
            stageName: 'Build',
            actions: [
              new FakeBuildAction({
                actionName: 'Build',
                input: sourceOutput,
                output: sourceOutput,
              }),
            ],
          },
        ],
      });

      SynthUtils.synthesize(stack, { skipValidation: true });

<<<<<<< HEAD
      expect(errors.length).toEqual(1);
      const error = errors[0];
      expect(error.source).toEqual(pipeline);
      expect(error.message).toEqual("Both Actions 'Source' and 'Build' are producting Artifact 'Artifact_Source_Source'. Every artifact can only be produced once.");

=======
      const errors = pipeline.node.validate();
      test.equal(errors.length, 1);
      const error = errors[0];
      test.equal(error, "Both Actions 'Source' and 'Build' are producting Artifact 'Artifact_Source_Source'. Every artifact can only be produced once.");
>>>>>>> 1e54fb92

    });

    test("an Action's output can be used as input for an Action in the same Stage with a higher runOrder", () => {
      const stack = new cdk.Stack();

      const sourceOutput1 = new codepipeline.Artifact('sourceOutput1');
      const buildOutput1 = new codepipeline.Artifact('buildOutput1');
      const sourceOutput2 = new codepipeline.Artifact('sourceOutput2');

      new codepipeline.Pipeline(stack, 'Pipeline', {
        stages: [
          {
            stageName: 'Source',
            actions: [
              new FakeSourceAction({
                actionName: 'source1',
                output: sourceOutput1,
              }),
              new FakeSourceAction({
                actionName: 'source2',
                output: sourceOutput2,
              }),
            ],
          },
          {
            stageName: 'Build',
            actions: [
              new FakeBuildAction({
                actionName: 'build1',
                input: sourceOutput1,
                output: buildOutput1,
              }),
              new FakeBuildAction({
                actionName: 'build2',
                input: sourceOutput2,
                extraInputs: [buildOutput1],
                output: new codepipeline.Artifact('buildOutput2'),
                runOrder: 2,
              }),
            ],
          },
        ],
      });

      expect(stack).toHaveResourceLike('AWS::CodePipeline::Pipeline');


    });

    test('violation of runOrder constraints is detected and reported', () => {
      const stack = new cdk.Stack();

      const sourceOutput1 = new codepipeline.Artifact('sourceOutput1');
      const buildOutput1 = new codepipeline.Artifact('buildOutput1');
      const sourceOutput2 = new codepipeline.Artifact('sourceOutput2');

      const pipeline = new codepipeline.Pipeline(stack, 'Pipeline', {
        stages: [
          {
            stageName: 'Source',
            actions: [
              new FakeSourceAction({
                actionName: 'source1',
                output: sourceOutput1,
              }),
              new FakeSourceAction({
                actionName: 'source2',
                output: sourceOutput2,
              }),
            ],
          },
          {
            stageName: 'Build',
            actions: [
              new FakeBuildAction({
                actionName: 'build1',
                input: sourceOutput1,
                output: buildOutput1,
                runOrder: 3,
              }),
              new FakeBuildAction({
                actionName: 'build2',
                input: sourceOutput2,
                extraInputs: [buildOutput1],
                output: new codepipeline.Artifact('buildOutput2'),
                runOrder: 2,
              }),
            ],
          },
        ],
      });

      const errors = pipeline.node.validate();

      expect(errors.length).toEqual(1);
      const error = errors[0];
<<<<<<< HEAD
      expect(error.source).toEqual(pipeline);
      expect(error.message).toEqual("Stage 2 Action 2 ('Build'/'build2') is consuming input Artifact 'buildOutput1' before it is being produced at Stage 2 Action 3 ('Build'/'build1')");

=======
      test.equal(error, "Stage 2 Action 2 ('Build'/'build2') is consuming input Artifact 'buildOutput1' before it is being produced at Stage 2 Action 3 ('Build'/'build1')");
>>>>>>> 1e54fb92

    });

    test('without a name, sanitize the auto stage-action derived name', () => {
      const stack = new cdk.Stack();

      const sourceOutput = new codepipeline.Artifact();
      new codepipeline.Pipeline(stack, 'Pipeline', {
        stages: [
          {
            stageName: 'Source.@', // @ and . are not allowed in Artifact names!
            actions: [
              new FakeSourceAction({
                actionName: 'source1',
                output: sourceOutput,
              }),
            ],
          },
          {
            stageName: 'Build',
            actions: [
              new FakeBuildAction({
                actionName: 'build1',
                input: sourceOutput,
              }),
            ],
          },
        ],
      });

      expect(stack).toHaveResourceLike('AWS::CodePipeline::Pipeline', {
        'Stages': [
          {
            'Name': 'Source.@',
            'Actions': [
              {
                'Name': 'source1',
                'OutputArtifacts': [
                  { 'Name': 'Artifact_Source_source1' },
                ],
              },
            ],
          },
          {
            'Name': 'Build',
            'Actions': [
              {
                'Name': 'build1',
                'InputArtifacts': [
                  { 'Name': 'Artifact_Source_source1' },
                ],
              },
            ],
          },
        ],
      });


<<<<<<< HEAD
    });
  });
});

/* eslint-disable cdk/no-core-construct */
function validate(construct: cdk.IConstruct): cdk.ValidationError[] {
  cdk.ConstructNode.prepare(construct.node);
  return cdk.ConstructNode.validate(construct.node);
}
/* eslint-enable cdk/no-core-construct */
=======
      test.done();
    },
  },
});
>>>>>>> 1e54fb92
<|MERGE_RESOLUTION|>--- conflicted
+++ resolved
@@ -1,8 +1,4 @@
-<<<<<<< HEAD
 import '@aws-cdk/assert-internal/jest';
-=======
-import { expect, haveResourceLike, SynthUtils } from '@aws-cdk/assert-internal';
->>>>>>> 1e54fb92
 import * as cdk from '@aws-cdk/core';
 import * as codepipeline from '../lib';
 import { FakeBuildAction } from './fake-build-action';
@@ -51,13 +47,9 @@
 
       expect(errors.length).toEqual(1);
       const error = errors[0];
-<<<<<<< HEAD
       expect(error.source).toEqual(pipeline);
       expect(error.message).toEqual("Action 'Build' is using an unnamed input Artifact, which is not being produced in this pipeline");
 
-=======
-      test.equal(error, "Action 'Build' is using an unnamed input Artifact, which is not being produced in this pipeline");
->>>>>>> 1e54fb92
 
     });
 
@@ -91,12 +83,8 @@
 
       expect(errors.length).toEqual(1);
       const error = errors[0];
-<<<<<<< HEAD
       expect(error.source).toEqual(pipeline);
       expect(error.message).toEqual("Action 'Build' is using input Artifact 'named', which is not being produced in this pipeline");
-=======
-      test.equal(error, "Action 'Build' is using input Artifact 'named', which is not being produced in this pipeline");
->>>>>>> 1e54fb92
 
 
     });
@@ -128,20 +116,13 @@
         ],
       });
 
-      SynthUtils.synthesize(stack, { skipValidation: true });
-
-<<<<<<< HEAD
+      const errors = validate(stack);
+
       expect(errors.length).toEqual(1);
       const error = errors[0];
       expect(error.source).toEqual(pipeline);
       expect(error.message).toEqual("Both Actions 'Source' and 'Build' are producting Artifact 'Artifact_Source_Source'. Every artifact can only be produced once.");
 
-=======
-      const errors = pipeline.node.validate();
-      test.equal(errors.length, 1);
-      const error = errors[0];
-      test.equal(error, "Both Actions 'Source' and 'Build' are producting Artifact 'Artifact_Source_Source'. Every artifact can only be produced once.");
->>>>>>> 1e54fb92
 
     });
 
@@ -235,17 +216,13 @@
         ],
       });
 
-      const errors = pipeline.node.validate();
-
-      expect(errors.length).toEqual(1);
-      const error = errors[0];
-<<<<<<< HEAD
+      const errors = validate(stack);
+
+      expect(errors.length).toEqual(1);
+      const error = errors[0];
       expect(error.source).toEqual(pipeline);
       expect(error.message).toEqual("Stage 2 Action 2 ('Build'/'build2') is consuming input Artifact 'buildOutput1' before it is being produced at Stage 2 Action 3 ('Build'/'build1')");
 
-=======
-      test.equal(error, "Stage 2 Action 2 ('Build'/'build2') is consuming input Artifact 'buildOutput1' before it is being produced at Stage 2 Action 3 ('Build'/'build1')");
->>>>>>> 1e54fb92
 
     });
 
@@ -304,20 +281,6 @@
       });
 
 
-<<<<<<< HEAD
     });
   });
-});
-
-/* eslint-disable cdk/no-core-construct */
-function validate(construct: cdk.IConstruct): cdk.ValidationError[] {
-  cdk.ConstructNode.prepare(construct.node);
-  return cdk.ConstructNode.validate(construct.node);
-}
-/* eslint-enable cdk/no-core-construct */
-=======
-      test.done();
-    },
-  },
-});
->>>>>>> 1e54fb92
+});