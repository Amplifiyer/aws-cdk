--- conflicted
+++ resolved
@@ -44,13 +44,7 @@
       const stack = new cdk.Stack();
       const pipeline = new Pipeline(stack, 'Pipeline');
 
-<<<<<<< HEAD
-      expect(cdk.ConstructNode.validate(pipeline.node).length).toEqual(1);
-=======
       expect(pipeline.node.validate().length).toEqual(1);
-
-
->>>>>>> c083d1ad
     });
 
     test('should fail if Pipeline has a Source Action in a non-first Stage', () => {
@@ -67,13 +61,7 @@
         ],
       });
 
-<<<<<<< HEAD
-      expect(cdk.ConstructNode.validate(pipeline.node).length).toEqual(1);
-=======
       expect(pipeline.node.validate().length).toEqual(1);
-
-
->>>>>>> c083d1ad
     });
   });
 });
