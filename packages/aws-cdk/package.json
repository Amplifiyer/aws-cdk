{
  "name": "aws-cdk",
  "description": "CDK Toolkit, the command line tool for CDK apps",
  "version": "1.21.1",
  "main": "lib/index.js",
  "types": "lib/index.d.ts",
  "bin": {
    "cdk": "bin/cdk"
  },
  "scripts": {
    "build": "cdk-build",
    "watch": "cdk-watch",
    "lint": "cdk-lint",
    "pkglint": "pkglint -f",
    "test": "cdk-test",
    "package": "cdk-package",
    "build+test+package": "npm run build+test && npm run package",
    "build+test": "npm run build && npm test",
    "integ-cli": "test/integ/run-against-repo test/integ/cli/test.sh",
    "integ-init": "test/integ/run-against-dist test/integ/init/test-all.sh"
  },
  "cdk-build": {
    "pre": [
      "./generate.sh"
    ],
    "eslint": {
      "ignore-pattern": [
        "lib/init-templates/*/typescript/**/*.ts",
        "lib/init-templates/*/javascript/**/*.js",
        "test/integ/cli/app/**/*.js",
        "test/integ/cli/cloud-assemblies/**/*.json.js"
      ]
    }
  },
  "author": {
    "name": "Amazon Web Services",
    "url": "https://aws.amazon.com",
    "organization": true
  },
  "license": "Apache-2.0",
  "devDependencies": {
    "@types/archiver": "^3.0.0",
    "@types/fs-extra": "^8.0.1",
    "@types/glob": "^7.1.1",
    "@types/jest": "^24.9.0",
    "@types/jszip": "^3.1.7",
    "@types/minimatch": "^3.0.3",
    "@types/mockery": "^1.4.29",
    "@types/node": "^10.17.13",
    "@types/promptly": "^3.0.0",
    "@types/request": "^2.48.4",
    "@types/semver": "^6.2.0",
    "@types/sinon": "^7.5.0",
    "@types/table": "^4.0.7",
    "@types/uuid": "^3.4.6",
    "@types/yaml": "^1.2.0",
    "@types/yargs": "^15.0.0",
    "aws-sdk-mock": "^5.0.0",
    "cdk-build-tools": "1.21.1",
    "jest": "^24.9.0",
    "jszip": "^3.2.2",
    "mockery": "^2.1.0",
<<<<<<< HEAD
    "pkglint": "1.21.0",
    "sinon": "^8.1.0",
=======
    "pkglint": "1.21.1",
    "sinon": "^8.0.4",
>>>>>>> 842cc5fa
    "ts-jest": "^24.3.0"
  },
  "dependencies": {
    "@aws-cdk/cloudformation-diff": "1.21.1",
    "@aws-cdk/cx-api": "1.21.1",
    "@aws-cdk/region-info": "1.21.1",
    "archiver": "^3.1.1",
    "aws-sdk": "^2.601.0",
    "camelcase": "^5.3.1",
    "colors": "^1.4.0",
    "decamelize": "^3.2.0",
    "fs-extra": "^8.1.0",
    "glob": "^7.1.6",
    "json-diff": "^0.5.4",
    "minimatch": ">=3.0",
    "promptly": "^3.0.3",
    "proxy-agent": "^3.1.1",
    "request": "^2.88.0",
    "semver": "^7.1.1",
    "source-map-support": "^0.5.16",
    "table": "^5.4.6",
    "uuid": "^3.3.3",
    "yaml": "^1.7.2",
    "yargs": "^15.0.2"
  },
  "repository": {
    "url": "https://github.com/aws/aws-cdk.git",
    "type": "git",
    "directory": "packages/aws-cdk"
  },
  "keywords": [
    "aws",
    "cdk"
  ],
  "homepage": "https://github.com/aws/aws-cdk",
  "engines": {
    "node": ">= 10.3.0"
  },
  "stability": "stable",
  "jest": {
    "collectCoverage": true,
    "coverageReporters": [
      "lcov",
      "html",
      "text-summary"
    ],
    "coverageThreshold": {
      "global": {
        "branches": 45,
        "statements": 60
      }
    },
    "preset": "ts-jest",
    "testMatch": [
      "**/?(*.)+(spec|test).ts?(x)"
    ]
  }
}<|MERGE_RESOLUTION|>--- conflicted
+++ resolved
@@ -60,13 +60,8 @@
     "jest": "^24.9.0",
     "jszip": "^3.2.2",
     "mockery": "^2.1.0",
-<<<<<<< HEAD
-    "pkglint": "1.21.0",
+    "pkglint": "1.21.1",
     "sinon": "^8.1.0",
-=======
-    "pkglint": "1.21.1",
-    "sinon": "^8.0.4",
->>>>>>> 842cc5fa
     "ts-jest": "^24.3.0"
   },
   "dependencies": {
